// Package sonyflake implements Sonyflake, a distributed unique ID generator inspired by Twitter's Snowflake.
//
// A Sonyflake ID is composed of
//
//	39 bits for time in units of 10 msec
//	 8 bits for a sequence number
//	16 bits for a machine id
package sonyflake

import (
	"errors"
	"net"
	"sync"
	"time"

	"github.com/sony/sonyflake/types"
)

// These constants are the bit lengths of Sonyflake ID parts.
const (
	BitLenTime      = 39                               // bit length of time
	BitLenSequence  = 8                                // bit length of sequence number
	BitLenMachineID = 63 - BitLenTime - BitLenSequence // bit length of machine id
)

// Settings configures Sonyflake:
//
// StartTime is the time since which the Sonyflake time is defined as the elapsed time.
// If StartTime is 0, the start time of the Sonyflake is set to "2014-09-01 00:00:00 +0000 UTC".
// If StartTime is ahead of the current time, Sonyflake is not created.
//
// MachineID returns the unique ID of the Sonyflake instance.
// If MachineID returns an error, Sonyflake is not created.
// If MachineID is nil, default MachineID is used.
// Default MachineID returns the lower 16 bits of the private IP address.
//
// CheckMachineID validates the uniqueness of the machine ID.
// If CheckMachineID returns false, Sonyflake is not created.
// If CheckMachineID is nil, no validation is done.
type Settings struct {
	StartTime      time.Time
	MachineID      func() (uint16, error)
	CheckMachineID func(uint16) bool
}

// Sonyflake is a distributed unique ID generator.
type Sonyflake struct {
	mutex       *sync.Mutex
	startTime   int64
	elapsedTime int64
	sequence    uint16
	machineID   uint16
}

<<<<<<< HEAD
var (
	ErrStartTimeAhead   = errors.New("the start time cannot be in the future")
	ErrNoPrivateAddress = errors.New("no private IP address")
	ErrOverTimeLimit    = errors.New("over the time limit")
	ErrInvalidMachineID = errors.New("invalid machine ID")
)

// New returns a new Sonyflake configured with the given Settings. If an error occurs,
// the *sonyflake.Sonyflake pointer will be nil and an error instance will be returned.
func New(st Settings) (*Sonyflake, error) {
	if st.StartTime.After(time.Now()) {
		return nil, ErrStartTimeAhead
	}

=======
var defaultInterfaceAddrs = net.InterfaceAddrs

// NewSonyflake returns a new Sonyflake configured with the given Settings.
// NewSonyflake returns nil in the following cases:
// - Settings.StartTime is ahead of the current time.
// - Settings.MachineID returns an error.
// - Settings.CheckMachineID returns false.
func NewSonyflake(st Settings) *Sonyflake {
>>>>>>> 18c49083
	sf := new(Sonyflake)
	sf.mutex = new(sync.Mutex)
	sf.sequence = uint16(1<<BitLenSequence - 1)

	if st.StartTime.IsZero() {
		sf.startTime = toSonyflakeTime(time.Date(2014, 9, 1, 0, 0, 0, 0, time.UTC))
	} else {
		sf.startTime = toSonyflakeTime(st.StartTime)
	}

	// Fallback to default ID resolver
	if st.MachineID == nil {
<<<<<<< HEAD
		st.MachineID = lower16BitPrivateIP
=======
		sf.machineID, err = lower16BitPrivateIP(defaultInterfaceAddrs)
	} else {
		sf.machineID, err = st.MachineID()
>>>>>>> 18c49083
	}

	var err error
	sf.machineID, err = st.MachineID()
	if err != nil {
		return nil, err
	}

	if st.CheckMachineID != nil && !st.CheckMachineID(sf.machineID) {
		return nil, ErrInvalidMachineID
	}

	return sf, nil
}

// NewSonyflake returns a new Sonyflake configured with the given Settings.
// NewSonyflake returns nil in the following cases:
// - Settings.StartTime is ahead of the current time.
// - Settings.MachineID returns an error.
// - Settings.CheckMachineID returns false.
func NewSonyflake(st Settings) *Sonyflake {
	sf, _ := New(st)
	return sf
}

// NextID generates a next unique ID.
// After the Sonyflake time overflows, NextID returns an error.
func (sf *Sonyflake) NextID() (uint64, error) {
	const maskSequence = uint16(1<<BitLenSequence - 1)

	sf.mutex.Lock()
	defer sf.mutex.Unlock()

	current := currentElapsedTime(sf.startTime)
	if sf.elapsedTime < current {
		sf.elapsedTime = current
		sf.sequence = 0
	} else { // sf.elapsedTime >= current
		sf.sequence = (sf.sequence + 1) & maskSequence
		if sf.sequence == 0 {
			sf.elapsedTime++
			overtime := sf.elapsedTime - current
			time.Sleep(sleepTime((overtime)))
		}
	}

	return sf.toID()
}

const sonyflakeTimeUnit = 1e7 // nsec, i.e. 10 msec

func toSonyflakeTime(t time.Time) int64 {
	return t.UTC().UnixNano() / sonyflakeTimeUnit
}

func currentElapsedTime(startTime int64) int64 {
	return toSonyflakeTime(time.Now()) - startTime
}

func sleepTime(overtime int64) time.Duration {
	return time.Duration(overtime*sonyflakeTimeUnit) -
		time.Duration(time.Now().UTC().UnixNano()%sonyflakeTimeUnit)
}

func (sf *Sonyflake) toID() (uint64, error) {
	if sf.elapsedTime >= 1<<BitLenTime {
		return 0, ErrOverTimeLimit
	}

	return uint64(sf.elapsedTime)<<(BitLenSequence+BitLenMachineID) |
		uint64(sf.sequence)<<BitLenMachineID |
		uint64(sf.machineID), nil
}

func privateIPv4(interfaceAddrs types.InterfaceAddrs) (net.IP, error) {
	as, err := interfaceAddrs()
	if err != nil {
		return nil, err
	}

	for _, a := range as {
		ipnet, ok := a.(*net.IPNet)
		if !ok || ipnet.IP.IsLoopback() {
			continue
		}

		ip := ipnet.IP.To4()
		if isPrivateIPv4(ip) {
			return ip, nil
		}
	}
	return nil, ErrNoPrivateAddress
}

func isPrivateIPv4(ip net.IP) bool {
	return ip != nil &&
		(ip[0] == 10 || ip[0] == 172 && (ip[1] >= 16 && ip[1] < 32) || ip[0] == 192 && ip[1] == 168)
}

func lower16BitPrivateIP(interfaceAddrs types.InterfaceAddrs) (uint16, error) {
	ip, err := privateIPv4(interfaceAddrs)
	if err != nil {
		return 0, err
	}

	return uint16(ip[2])<<8 + uint16(ip[3]), nil
}

// ElapsedTime returns the elapsed time when the given Sonyflake ID was generated.
func ElapsedTime(id uint64) time.Duration {
	return time.Duration(elapsedTime(id) * sonyflakeTimeUnit)
}

func elapsedTime(id uint64) uint64 {
	return id >> (BitLenSequence + BitLenMachineID)
}

// SequenceNumber returns the sequence number of a Sonyflake ID.
func SequenceNumber(id uint64) uint64 {
	const maskSequence = uint64((1<<BitLenSequence - 1) << BitLenMachineID)
	return id & maskSequence >> BitLenMachineID
}

// MachineID returns the machine ID of a Sonyflake ID.
func MachineID(id uint64) uint64 {
	const maskMachineID = uint64(1<<BitLenMachineID - 1)
	return id & maskMachineID
}

// Decompose returns a set of Sonyflake ID parts.
func Decompose(id uint64) map[string]uint64 {
	msb := id >> 63
	time := elapsedTime(id)
	sequence := SequenceNumber(id)
	machineID := MachineID(id)
	return map[string]uint64{
		"id":         id,
		"msb":        msb,
		"time":       time,
		"sequence":   sequence,
		"machine-id": machineID,
	}
}<|MERGE_RESOLUTION|>--- conflicted
+++ resolved
@@ -52,7 +52,6 @@
 	machineID   uint16
 }
 
-<<<<<<< HEAD
 var (
 	ErrStartTimeAhead   = errors.New("the start time cannot be in the future")
 	ErrNoPrivateAddress = errors.New("no private IP address")
@@ -60,6 +59,8 @@
 	ErrInvalidMachineID = errors.New("invalid machine ID")
 )
 
+var defaultInterfaceAddrs = net.InterfaceAddrs
+
 // New returns a new Sonyflake configured with the given Settings. If an error occurs,
 // the *sonyflake.Sonyflake pointer will be nil and an error instance will be returned.
 func New(st Settings) (*Sonyflake, error) {
@@ -67,16 +68,6 @@
 		return nil, ErrStartTimeAhead
 	}
 
-=======
-var defaultInterfaceAddrs = net.InterfaceAddrs
-
-// NewSonyflake returns a new Sonyflake configured with the given Settings.
-// NewSonyflake returns nil in the following cases:
-// - Settings.StartTime is ahead of the current time.
-// - Settings.MachineID returns an error.
-// - Settings.CheckMachineID returns false.
-func NewSonyflake(st Settings) *Sonyflake {
->>>>>>> 18c49083
 	sf := new(Sonyflake)
 	sf.mutex = new(sync.Mutex)
 	sf.sequence = uint16(1<<BitLenSequence - 1)
@@ -87,19 +78,12 @@
 		sf.startTime = toSonyflakeTime(st.StartTime)
 	}
 
-	// Fallback to default ID resolver
+  var err error
 	if st.MachineID == nil {
-<<<<<<< HEAD
-		st.MachineID = lower16BitPrivateIP
-=======
 		sf.machineID, err = lower16BitPrivateIP(defaultInterfaceAddrs)
 	} else {
 		sf.machineID, err = st.MachineID()
->>>>>>> 18c49083
-	}
-
-	var err error
-	sf.machineID, err = st.MachineID()
+	}
 	if err != nil {
 		return nil, err
 	}
